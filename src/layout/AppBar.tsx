import { useState, useRef, useEffect } from "react";
import { Link, useLocation, useNavigate } from "react-router-dom";
import { toast } from "react-toastify";
import { useQuery } from "@tanstack/react-query";
import { useAuth } from "../context/AuthContextFirebase";
import {
  getNotifications,
  getReceivedConnectionRequests,
  getUnreadMessageCount,
  subscribeToLiveNotifications,
  LiveNotification,
} from "../firebase/firestore";
import { LiveNotifications } from "../components/notifications/LiveNotifications";
import { HiBell, HiHome, HiUser, HiLogout, HiMenu } from "react-icons/hi";
import { defaultAvatar } from "../utils/images";
import { getShortText } from "../utils";

// Internal AppBar Component
const AppBar = ({
  onToggleSidebar,
  setShowCheckInDialog,
}: {
  onToggleSidebar?: () => void;
  setShowCheckInDialog?: (show: boolean) => void;
}) => {
  const { currentUser, userProfile, signOut } = useAuth();
  const navigate = useNavigate();
  const location = useLocation();
  const [isProfileOpen, setIsProfileOpen] = useState(false);
  const [isNotificationsOpen, setIsNotificationsOpen] = useState(false);
  const [liveNotifications, setLiveNotifications] = useState<
    LiveNotification[]
  >([]);
  const profileRef = useRef<HTMLDivElement>(null);
  const notificationsRef = useRef<HTMLDivElement>(null);

  // Fetch notifications count
  const { data: notifications = [] } = useQuery({
    queryKey: ["notifications", currentUser?.uid],
    queryFn: () => getNotifications(currentUser!.uid),
    enabled: !!currentUser?.uid,
  });

  // Fetch connection requests count
  const { data: connectionRequests = [] } = useQuery({
    queryKey: ["receivedConnectionRequests", currentUser?.uid],
    queryFn: () => getReceivedConnectionRequests(currentUser!.uid),
    enabled: !!currentUser?.uid,
  });

  // Fetch unread message count
  const { data: unreadMessageCount = 0 } = useQuery({
    queryKey: ["unreadMessageCount", currentUser?.uid],
    queryFn: () => getUnreadMessageCount(currentUser!.uid),
    enabled: !!currentUser?.uid,
    refetchInterval: 30000, // Refetch every 30 seconds
  });

  // Subscribe to live notifications
  useEffect(() => {
    if (!currentUser) {
      console.log(
        "🔔 No current user, skipping live notifications subscription"
      );
      return;
    }

    console.log(
      "🔔 Setting up live notifications subscription for user:",
      currentUser.uid
    );
    const unsubscribe = subscribeToLiveNotifications(
      currentUser.uid,
      (notifications: LiveNotification[]) => {
        console.log(
          "🔔 Live notifications received in AppBar:",
          notifications.length,
          "notifications"
        );
        console.log("🔔 Notifications data:", notifications);
        setLiveNotifications(notifications);
      }
    );

<<<<<<< HEAD
    return () => {
      console.log("🔔 Cleaning up live notifications subscription");
      unsubscribe();
    };
  }, [currentUser]);

  // Calculate total unread notifications (live + legacy)
  const unreadLiveNotifications = liveNotifications.filter((n) => !n.read);
  const unreadLegacyNotifications = notifications.filter((n: any) => !n.isRead);
  const unreadNotifications =
    unreadLiveNotifications.length + unreadLegacyNotifications.length;

  // Check if user is admin
  const isAdmin =
    !!currentUser &&
    (currentUser.email === "admin@crewvar.com" ||
      (currentUser as any).isAdmin === true);

  // Navigation items for desktop
  const navItems = [
    { name: "Dashboard", path: "/dashboard" },
    { name: "Update where you are.", path: "/ship-location", isButton: true },
    { name: "Find your friends.", path: "/explore-ships" },
    { name: "Connection Requests", path: "/connections/pending" },
    { name: "Messages", path: "/chat" },
    { name: "Favorites", path: "/favorites" },
    // Admin link (only visible to admins)
    ...(isAdmin ? [{ name: "Admin Panel", path: "/admin" }] : []),
  ];

  // Close dropdowns when clicking outside
  useEffect(() => {
    const handleClickOutside = (event: MouseEvent) => {
      if (
        profileRef.current &&
        !profileRef.current.contains(event.target as Node)
      ) {
        setIsProfileOpen(false);
      }
      if (
        notificationsRef.current &&
        !notificationsRef.current.contains(event.target as Node)
      ) {
        setIsNotificationsOpen(false);
      }
=======
    // Navigation items for desktop
    const navItems = [
        { name: 'Dashboard', path: '/dashboard' },
        { name: 'Update where you are.', path: '/ship-location', isButton: true },
        { name: 'Find your friends.', path: '/explore-ships' },
        { name: 'Connection Requests', path: '/connections/pending' },
        { name: 'Messages', path: '/chat' },
        { name: 'Notifications', path: '/all-notifications' },
        // Admin link (only visible to admins)
        ...(isAdmin ? [{ name: 'Admin Panel', path: '/admin' }] : []),
    ];

    // Close dropdowns when clicking outside
    useEffect(() => {
        const handleClickOutside = (event: MouseEvent) => {
            if (profileRef.current && !profileRef.current.contains(event.target as Node)) {
                setIsProfileOpen(false);
            }
            if (notificationsRef.current && !notificationsRef.current.contains(event.target as Node)) {
                setIsNotificationsOpen(false);
            }
        };

        document.addEventListener('mousedown', handleClickOutside);
        return () => {
            document.removeEventListener('mousedown', handleClickOutside);
        };
    }, []);

    const handleLogout = async () => {
        try {
            await signOut();
            toast.success('Logged out successfully!');
            navigate('/auth/login');
        } catch (error) {
            console.error('Error logging out:', error);
            toast.error('Failed to log out.');
        }
>>>>>>> 16b23a43
    };

    document.addEventListener("mousedown", handleClickOutside);
    return () => {
      document.removeEventListener("mousedown", handleClickOutside);
    };
  }, []);

  const handleLogout = async () => {
    try {
      await signOut();
      toast.success("Logged out successfully!");
      navigate("/auth/login");
    } catch (error) {
      console.error("Error logging out:", error);
      toast.error("Failed to log out.");
    }
  };

  // Don't show app bar on auth pages or admin pages
  if (!currentUser) {
    return null;
  }

  // Don't show app bar on admin pages (they have their own app bar)
  if (location.pathname.startsWith("/admin")) {
    return null;
  }

  return (
    <div className="bg-white shadow-sm border-b border-gray-200 sticky top-0 z-50">
      <div className="px-4 lg:px-6 py-3">
        <div className="flex items-center justify-between">
          {/* Left side - Hamburger Menu & Logo/Home */}
          <div className="flex items-center space-x-3">
            {/* Hamburger Menu Button - Only show on mobile */}
            {onToggleSidebar && (
              <button
                onClick={onToggleSidebar}
                className="lg:hidden p-2 rounded-lg hover:bg-gray-100 transition-colors text-gray-600 hover:text-gray-900"
              >
                <HiMenu className="w-6 h-6" />
              </button>
            )}

            <Link
              to="/dashboard"
              className="flex items-center space-x-2 text-[#069B93] hover:text-[#058a7a] transition-colors"
            >
              <HiHome className="w-6 h-6" />
              <span className="font-bold text-lg">Crewvar</span>
            </Link>
          </div>

          {/* Center - Desktop Navigation (hidden on mobile) */}
          <div className="hidden lg:flex items-center space-x-1">
            {navItems.map((item) => {
              const isActive = location.pathname === item.path;

              // Special handling for Update Location - show QuickCheckIn dialog
              if (item.isButton) {
                return (
                  <button
                    key={item.name}
                    onClick={() => {
                      if (setShowCheckInDialog) {
                        setShowCheckInDialog(true);
                      }
                    }}
                    className={`px-3 py-2 rounded-lg transition-colors hover:bg-gray-100 ${
                      isActive
                        ? "text-[#069B93] font-bold"
                        : "text-gray-600 hover:text-gray-900"
                    }`}
                  >
                    <span
                      className={`${
                        isActive ? "text-base font-bold" : "text-sm font-medium"
                      }`}
                    >
                      {item.name}
                    </span>
                  </button>
                );
              }

              // Regular navigation items
              return (
                <Link
                  key={item.name}
                  to={item.path}
                  className={`relative px-3 py-2 rounded-lg transition-colors hover:bg-gray-100 ${
                    isActive
                      ? "text-[#069B93] font-bold"
                      : "text-gray-600 hover:text-gray-900"
                  }`}
                >
                  <span
                    className={`${
                      isActive ? "text-base font-bold" : "text-sm font-medium"
                    }`}
                  >
                    {item.name}
                  </span>
                  {/* Show badge for Connection Requests if there are pending requests */}
                  {item.name === "Connection Requests" &&
                    connectionRequests.length > 0 && (
                      <span className="absolute -top-1 -right-1 bg-red-500 text-white text-xs rounded-full h-4 w-4 flex items-center justify-center font-bold">
                        {connectionRequests.length}
                      </span>
                    )}
                  {/* Show badge for Messages if there are unread messages */}
                  {item.name === "Messages" && unreadMessageCount > 0 && (
                    <span className="absolute -top-1 -right-1 bg-blue-500 text-white text-xs rounded-full h-4 w-4 flex items-center justify-center font-bold">
                      {unreadMessageCount > 99 ? "99+" : unreadMessageCount}
                    </span>
                  )}
                </Link>
              );
            })}
          </div>

          {/* Right side - User actions */}
          <div className="flex items-center space-x-3">
            {/* Notifications */}
            <div className="relative" ref={notificationsRef}>
              <button
                onClick={() => setIsNotificationsOpen(!isNotificationsOpen)}
                className="p-2 rounded-lg hover:bg-gray-100 transition-colors relative"
              >
                <HiBell className="w-5 h-5 text-gray-600" />
                {/* Notification badge */}
                {unreadNotifications > 0 && (
                  <span className="absolute -top-1 -right-1 bg-red-500 text-white text-xs rounded-full h-5 w-5 flex items-center justify-center font-bold">
                    {unreadNotifications > 99 ? "99+" : unreadNotifications}
                  </span>
                )}
              </button>

              {/* Live Notifications Dropdown */}
              <LiveNotifications
                isOpen={isNotificationsOpen}
                onClose={() => setIsNotificationsOpen(false)}
              />
            </div>

<<<<<<< HEAD
            {/* User Profile Dropdown */}
            <div className="relative" ref={profileRef}>
              <button
                onClick={() => setIsProfileOpen(!isProfileOpen)}
                className="flex items-center space-x-2 p-2 rounded-lg hover:bg-gray-100 transition-colors"
              >
                <img
                  src={userProfile?.profilePhoto || defaultAvatar}
                  alt={userProfile?.displayName || "User"}
                  className="w-8 h-8 rounded-full object-cover border-2 border-[#069B93]"
                />
                <span className="hidden md:block text-sm font-medium text-gray-700">
                  {userProfile?.displayName || "User"}
                </span>
              </button>

              {isProfileOpen && (
                <div className="absolute right-0 mt-2 w-48 bg-white rounded-lg shadow-lg border border-gray-200 py-2 z-50">
                  <div className="px-4 py-2 border-b border-gray-100">
                    <p className="font-semibold text-gray-900">
                      {userProfile?.displayName || "User"}
                    </p>
                    <p className="text-sm text-gray-500">
                      {(userProfile?.email &&
                        getShortText(userProfile?.email, 18)) ||
                        (currentUser?.email &&
                          getShortText(currentUser?.email, 18))}
                    </p>
                  </div>

                  <Link
                    to="/profile"
                    className="flex items-center px-4 py-2 text-sm text-gray-700 hover:bg-gray-50 transition-colors"
                    onClick={() => setIsProfileOpen(false)}
                  >
                    <HiUser className="w-4 h-4 mr-3" />
                    My Profile
                  </Link>

                  <Link
                    to="/dashboard"
                    className="flex items-center px-4 py-2 text-sm text-gray-700 hover:bg-gray-50 transition-colors"
                    onClick={() => setIsProfileOpen(false)}
                  >
                    <HiHome className="w-4 h-4 mr-3" />
                    Dashboard
                  </Link>

                  {connectionRequests.length > 0 && (
                    <Link
                      to="/connections/pending"
                      className="flex items-center px-4 py-2 text-sm text-gray-700 hover:bg-gray-50 transition-colors"
                      onClick={() => setIsProfileOpen(false)}
                    >
                      <HiBell className="w-4 h-4 mr-3" />
                      Connection Requests ({connectionRequests.length})
                    </Link>
                  )}

                  <div className="border-t border-gray-100 my-1"></div>

                  <button
                    onClick={handleLogout}
                    className="flex items-center w-full px-4 py-2 text-sm text-red-600 hover:bg-red-50 transition-colors"
                  >
                    <HiLogout className="w-4 h-4 mr-3" />
                    Logout
                  </button>
=======
    return (
        <div className="bg-white shadow-sm border-b border-gray-200 sticky top-0 z-50">
            <div className="px-4 lg:px-6 py-3">
                <div className="flex items-center justify-between">
                    {/* Left side - Hamburger Menu & Logo/Home */}
                    <div className="flex items-center space-x-3">
                        {/* Hamburger Menu Button - Only show on mobile */}
                        {onToggleSidebar && (
                            <button
                                onClick={onToggleSidebar}
                                className="lg:hidden p-2 rounded-lg hover:bg-gray-100 transition-colors text-gray-600 hover:text-gray-900"
                            >
                                <HiMenu className="w-6 h-6" />
                            </button>
                        )}

                        <Link
                            to="/dashboard"
                            className="flex items-center space-x-2 text-[#069B93] hover:text-[#058a7a] transition-colors"
                        >
                            <HiHome className="w-6 h-6" />
                            <span className="font-bold text-lg">Crewvar</span>
                        </Link>
                    </div>

                    {/* Center - Desktop Navigation (hidden on mobile) */}
                    <div className="hidden lg:flex items-center space-x-1">
                        {navItems.map((item) => {
                            const isActive = location.pathname === item.path;

                            // Special handling for Update Location - show QuickCheckIn dialog
                            if (item.isButton) {
                                return (
                                    <button
                                        key={item.name}
                                        onClick={() => {
                                            if (setShowCheckInDialog) {
                                                setShowCheckInDialog(true);
                                            }
                                        }}
                                        className={`px-3 py-2 rounded-lg transition-colors hover:bg-gray-100 ${isActive
                                            ? 'text-[#069B93] font-bold'
                                            : 'text-gray-600 hover:text-gray-900'
                                            }`}
                                    >
                                        <span className={`${isActive ? 'text-base font-bold' : 'text-sm font-medium'}`}>{item.name}</span>
                                    </button>
                                );
                            }

                            // Regular navigation items
                            return (
                                <Link
                                    key={item.name}
                                    to={item.path}
                                    className={`relative px-3 py-2 rounded-lg transition-colors hover:bg-gray-100 ${isActive
                                        ? 'text-[#069B93] font-bold'
                                        : 'text-gray-600 hover:text-gray-900'
                                        }`}
                                >
                                    <span className={`${isActive ? 'text-base font-bold' : 'text-sm font-medium'}`}>{item.name}</span>
                                    {/* Show badge for Connection Requests if there are pending requests */}
                                    {item.name === 'Connection Requests' && connectionRequests.length > 0 && (
                                        <span className="absolute -top-1 -right-1 bg-red-500 text-white text-xs rounded-full h-4 w-4 flex items-center justify-center font-bold">
                                            {connectionRequests.length}
                                        </span>
                                    )}
                                    {/* Show badge for Messages if there are unread messages */}
                                    {item.name === 'Messages' && unreadMessageCount > 0 && (
                                        <span className="absolute -top-1 -right-1 bg-blue-500 text-white text-xs rounded-full h-4 w-4 flex items-center justify-center font-bold">
                                            {unreadMessageCount > 99 ? '99+' : unreadMessageCount}
                                        </span>
                                    )}
                                    {/* Show badge for Notifications if there are unread notifications */}
                                    {item.name === 'Notifications' && unreadNotifications > 0 && (
                                        <span className="absolute -top-1 -right-1 bg-red-500 text-white text-xs rounded-full h-4 w-4 flex items-center justify-center font-bold">
                                            {unreadNotifications > 99 ? '99+' : unreadNotifications}
                                        </span>
                                    )}
                                </Link>
                            );
                        })}
                    </div>

                    {/* Right side - User actions */}
                    <div className="flex items-center space-x-3">

                        {/* Notifications */}
                        <div className="relative" ref={notificationsRef}>
                            <button
                                onClick={() => setIsNotificationsOpen(!isNotificationsOpen)}
                                className="p-2 rounded-lg hover:bg-gray-100 transition-colors relative"
                            >
                                <HiBell className="w-5 h-5 text-gray-600" />
                                {/* Notification badge */}
                                {unreadNotifications > 0 && (
                                    <span className="absolute -top-1 -right-1 bg-red-500 text-white text-xs rounded-full h-5 w-5 flex items-center justify-center font-bold">
                                        {unreadNotifications > 99 ? '99+' : unreadNotifications}
                                    </span>
                                )}
                            </button>

                            {/* Live Notifications Dropdown */}
                            <LiveNotifications
                                isOpen={isNotificationsOpen}
                                onClose={() => setIsNotificationsOpen(false)}
                            />
                        </div>

                        {/* User Profile Dropdown */}
                        <div className="relative" ref={profileRef}>
                            <button
                                onClick={() => setIsProfileOpen(!isProfileOpen)}
                                className="flex items-center space-x-2 p-2 rounded-lg hover:bg-gray-100 transition-colors"
                            >
                                <img
                                    src={userProfile?.profilePhoto || defaultAvatar}
                                    alt={userProfile?.displayName || 'User'}
                                    className="w-8 h-8 rounded-full object-cover border-2 border-[#069B93]"
                                />
                                <span className="hidden md:block text-sm font-medium text-gray-700">
                                    {userProfile?.displayName || 'User'}
                                </span>
                            </button>

                            {isProfileOpen && (
                                <div className="absolute right-0 mt-2 w-48 bg-white rounded-lg shadow-lg border border-gray-200 py-2 z-50">
                                    <div className="px-4 py-2 border-b border-gray-100">
                                        <p className="font-semibold text-gray-900">
                                            {userProfile?.displayName || 'User'}
                                        </p>
                                        <p className="text-sm text-gray-500">
                                            {userProfile?.email || currentUser?.email}
                                        </p>
                                    </div>

                                    <Link
                                        to="/profile"
                                        className="flex items-center px-4 py-2 text-sm text-gray-700 hover:bg-gray-50 transition-colors"
                                        onClick={() => setIsProfileOpen(false)}
                                    >
                                        <HiUser className="w-4 h-4 mr-3" />
                                        My Profile
                                    </Link>

                                    <Link
                                        to="/dashboard"
                                        className="flex items-center px-4 py-2 text-sm text-gray-700 hover:bg-gray-50 transition-colors"
                                        onClick={() => setIsProfileOpen(false)}
                                    >
                                        <HiHome className="w-4 h-4 mr-3" />
                                        Dashboard
                                    </Link>

                                    {connectionRequests.length > 0 && (
                                        <Link
                                            to="/connections/pending"
                                            className="flex items-center px-4 py-2 text-sm text-gray-700 hover:bg-gray-50 transition-colors"
                                            onClick={() => setIsProfileOpen(false)}
                                        >
                                            <HiBell className="w-4 h-4 mr-3" />
                                            Connection Requests ({connectionRequests.length})
                                        </Link>
                                    )}

                                    <div className="border-t border-gray-100 my-1"></div>

                                    <button
                                        onClick={handleLogout}
                                        className="flex items-center w-full px-4 py-2 text-sm text-red-600 hover:bg-red-50 transition-colors"
                                    >
                                        <HiLogout className="w-4 h-4 mr-3" />
                                        Logout
                                    </button>
                                </div>
                            )}
                        </div>
                    </div>
>>>>>>> 16b23a43
                </div>
              )}
            </div>
          </div>
        </div>
      </div>
    </div>
  );
};

export default AppBar;<|MERGE_RESOLUTION|>--- conflicted
+++ resolved
@@ -82,7 +82,6 @@
       }
     );
 
-<<<<<<< HEAD
     return () => {
       console.log("🔔 Cleaning up live notifications subscription");
       unsubscribe();
@@ -101,17 +100,17 @@
     (currentUser.email === "admin@crewvar.com" ||
       (currentUser as any).isAdmin === true);
 
-  // Navigation items for desktop
-  const navItems = [
-    { name: "Dashboard", path: "/dashboard" },
-    { name: "Update where you are.", path: "/ship-location", isButton: true },
-    { name: "Find your friends.", path: "/explore-ships" },
-    { name: "Connection Requests", path: "/connections/pending" },
-    { name: "Messages", path: "/chat" },
-    { name: "Favorites", path: "/favorites" },
-    // Admin link (only visible to admins)
-    ...(isAdmin ? [{ name: "Admin Panel", path: "/admin" }] : []),
-  ];
+    // Navigation items for desktop
+    const navItems = [
+        { name: 'Dashboard', path: '/dashboard' },
+        { name: 'Update where you are.', path: '/ship-location', isButton: true },
+        { name: 'Find your friends.', path: '/explore-ships' },
+        { name: 'Connection Requests', path: '/connections/pending' },
+        { name: 'Messages', path: '/chat' },
+        { name: 'Favorites', path: '/favorites' },
+        // Admin link (only visible to admins)
+        ...(isAdmin ? [{ name: 'Admin Panel', path: '/admin' }] : []),
+    ];
 
   // Close dropdowns when clicking outside
   useEffect(() => {
@@ -128,46 +127,6 @@
       ) {
         setIsNotificationsOpen(false);
       }
-=======
-    // Navigation items for desktop
-    const navItems = [
-        { name: 'Dashboard', path: '/dashboard' },
-        { name: 'Update where you are.', path: '/ship-location', isButton: true },
-        { name: 'Find your friends.', path: '/explore-ships' },
-        { name: 'Connection Requests', path: '/connections/pending' },
-        { name: 'Messages', path: '/chat' },
-        { name: 'Notifications', path: '/all-notifications' },
-        // Admin link (only visible to admins)
-        ...(isAdmin ? [{ name: 'Admin Panel', path: '/admin' }] : []),
-    ];
-
-    // Close dropdowns when clicking outside
-    useEffect(() => {
-        const handleClickOutside = (event: MouseEvent) => {
-            if (profileRef.current && !profileRef.current.contains(event.target as Node)) {
-                setIsProfileOpen(false);
-            }
-            if (notificationsRef.current && !notificationsRef.current.contains(event.target as Node)) {
-                setIsNotificationsOpen(false);
-            }
-        };
-
-        document.addEventListener('mousedown', handleClickOutside);
-        return () => {
-            document.removeEventListener('mousedown', handleClickOutside);
-        };
-    }, []);
-
-    const handleLogout = async () => {
-        try {
-            await signOut();
-            toast.success('Logged out successfully!');
-            navigate('/auth/login');
-        } catch (error) {
-            console.error('Error logging out:', error);
-            toast.error('Failed to log out.');
-        }
->>>>>>> 16b23a43
     };
 
     document.addEventListener("mousedown", handleClickOutside);
@@ -254,186 +213,6 @@
                 );
               }
 
-              // Regular navigation items
-              return (
-                <Link
-                  key={item.name}
-                  to={item.path}
-                  className={`relative px-3 py-2 rounded-lg transition-colors hover:bg-gray-100 ${
-                    isActive
-                      ? "text-[#069B93] font-bold"
-                      : "text-gray-600 hover:text-gray-900"
-                  }`}
-                >
-                  <span
-                    className={`${
-                      isActive ? "text-base font-bold" : "text-sm font-medium"
-                    }`}
-                  >
-                    {item.name}
-                  </span>
-                  {/* Show badge for Connection Requests if there are pending requests */}
-                  {item.name === "Connection Requests" &&
-                    connectionRequests.length > 0 && (
-                      <span className="absolute -top-1 -right-1 bg-red-500 text-white text-xs rounded-full h-4 w-4 flex items-center justify-center font-bold">
-                        {connectionRequests.length}
-                      </span>
-                    )}
-                  {/* Show badge for Messages if there are unread messages */}
-                  {item.name === "Messages" && unreadMessageCount > 0 && (
-                    <span className="absolute -top-1 -right-1 bg-blue-500 text-white text-xs rounded-full h-4 w-4 flex items-center justify-center font-bold">
-                      {unreadMessageCount > 99 ? "99+" : unreadMessageCount}
-                    </span>
-                  )}
-                </Link>
-              );
-            })}
-          </div>
-
-          {/* Right side - User actions */}
-          <div className="flex items-center space-x-3">
-            {/* Notifications */}
-            <div className="relative" ref={notificationsRef}>
-              <button
-                onClick={() => setIsNotificationsOpen(!isNotificationsOpen)}
-                className="p-2 rounded-lg hover:bg-gray-100 transition-colors relative"
-              >
-                <HiBell className="w-5 h-5 text-gray-600" />
-                {/* Notification badge */}
-                {unreadNotifications > 0 && (
-                  <span className="absolute -top-1 -right-1 bg-red-500 text-white text-xs rounded-full h-5 w-5 flex items-center justify-center font-bold">
-                    {unreadNotifications > 99 ? "99+" : unreadNotifications}
-                  </span>
-                )}
-              </button>
-
-              {/* Live Notifications Dropdown */}
-              <LiveNotifications
-                isOpen={isNotificationsOpen}
-                onClose={() => setIsNotificationsOpen(false)}
-              />
-            </div>
-
-<<<<<<< HEAD
-            {/* User Profile Dropdown */}
-            <div className="relative" ref={profileRef}>
-              <button
-                onClick={() => setIsProfileOpen(!isProfileOpen)}
-                className="flex items-center space-x-2 p-2 rounded-lg hover:bg-gray-100 transition-colors"
-              >
-                <img
-                  src={userProfile?.profilePhoto || defaultAvatar}
-                  alt={userProfile?.displayName || "User"}
-                  className="w-8 h-8 rounded-full object-cover border-2 border-[#069B93]"
-                />
-                <span className="hidden md:block text-sm font-medium text-gray-700">
-                  {userProfile?.displayName || "User"}
-                </span>
-              </button>
-
-              {isProfileOpen && (
-                <div className="absolute right-0 mt-2 w-48 bg-white rounded-lg shadow-lg border border-gray-200 py-2 z-50">
-                  <div className="px-4 py-2 border-b border-gray-100">
-                    <p className="font-semibold text-gray-900">
-                      {userProfile?.displayName || "User"}
-                    </p>
-                    <p className="text-sm text-gray-500">
-                      {(userProfile?.email &&
-                        getShortText(userProfile?.email, 18)) ||
-                        (currentUser?.email &&
-                          getShortText(currentUser?.email, 18))}
-                    </p>
-                  </div>
-
-                  <Link
-                    to="/profile"
-                    className="flex items-center px-4 py-2 text-sm text-gray-700 hover:bg-gray-50 transition-colors"
-                    onClick={() => setIsProfileOpen(false)}
-                  >
-                    <HiUser className="w-4 h-4 mr-3" />
-                    My Profile
-                  </Link>
-
-                  <Link
-                    to="/dashboard"
-                    className="flex items-center px-4 py-2 text-sm text-gray-700 hover:bg-gray-50 transition-colors"
-                    onClick={() => setIsProfileOpen(false)}
-                  >
-                    <HiHome className="w-4 h-4 mr-3" />
-                    Dashboard
-                  </Link>
-
-                  {connectionRequests.length > 0 && (
-                    <Link
-                      to="/connections/pending"
-                      className="flex items-center px-4 py-2 text-sm text-gray-700 hover:bg-gray-50 transition-colors"
-                      onClick={() => setIsProfileOpen(false)}
-                    >
-                      <HiBell className="w-4 h-4 mr-3" />
-                      Connection Requests ({connectionRequests.length})
-                    </Link>
-                  )}
-
-                  <div className="border-t border-gray-100 my-1"></div>
-
-                  <button
-                    onClick={handleLogout}
-                    className="flex items-center w-full px-4 py-2 text-sm text-red-600 hover:bg-red-50 transition-colors"
-                  >
-                    <HiLogout className="w-4 h-4 mr-3" />
-                    Logout
-                  </button>
-=======
-    return (
-        <div className="bg-white shadow-sm border-b border-gray-200 sticky top-0 z-50">
-            <div className="px-4 lg:px-6 py-3">
-                <div className="flex items-center justify-between">
-                    {/* Left side - Hamburger Menu & Logo/Home */}
-                    <div className="flex items-center space-x-3">
-                        {/* Hamburger Menu Button - Only show on mobile */}
-                        {onToggleSidebar && (
-                            <button
-                                onClick={onToggleSidebar}
-                                className="lg:hidden p-2 rounded-lg hover:bg-gray-100 transition-colors text-gray-600 hover:text-gray-900"
-                            >
-                                <HiMenu className="w-6 h-6" />
-                            </button>
-                        )}
-
-                        <Link
-                            to="/dashboard"
-                            className="flex items-center space-x-2 text-[#069B93] hover:text-[#058a7a] transition-colors"
-                        >
-                            <HiHome className="w-6 h-6" />
-                            <span className="font-bold text-lg">Crewvar</span>
-                        </Link>
-                    </div>
-
-                    {/* Center - Desktop Navigation (hidden on mobile) */}
-                    <div className="hidden lg:flex items-center space-x-1">
-                        {navItems.map((item) => {
-                            const isActive = location.pathname === item.path;
-
-                            // Special handling for Update Location - show QuickCheckIn dialog
-                            if (item.isButton) {
-                                return (
-                                    <button
-                                        key={item.name}
-                                        onClick={() => {
-                                            if (setShowCheckInDialog) {
-                                                setShowCheckInDialog(true);
-                                            }
-                                        }}
-                                        className={`px-3 py-2 rounded-lg transition-colors hover:bg-gray-100 ${isActive
-                                            ? 'text-[#069B93] font-bold'
-                                            : 'text-gray-600 hover:text-gray-900'
-                                            }`}
-                                    >
-                                        <span className={`${isActive ? 'text-base font-bold' : 'text-sm font-medium'}`}>{item.name}</span>
-                                    </button>
-                                );
-                            }
-
                             // Regular navigation items
                             return (
                                 <Link
@@ -457,112 +236,103 @@
                                             {unreadMessageCount > 99 ? '99+' : unreadMessageCount}
                                         </span>
                                     )}
-                                    {/* Show badge for Notifications if there are unread notifications */}
-                                    {item.name === 'Notifications' && unreadNotifications > 0 && (
-                                        <span className="absolute -top-1 -right-1 bg-red-500 text-white text-xs rounded-full h-4 w-4 flex items-center justify-center font-bold">
-                                            {unreadNotifications > 99 ? '99+' : unreadNotifications}
-                                        </span>
-                                    )}
                                 </Link>
                             );
                         })}
                     </div>
 
-                    {/* Right side - User actions */}
-                    <div className="flex items-center space-x-3">
-
-                        {/* Notifications */}
-                        <div className="relative" ref={notificationsRef}>
-                            <button
-                                onClick={() => setIsNotificationsOpen(!isNotificationsOpen)}
-                                className="p-2 rounded-lg hover:bg-gray-100 transition-colors relative"
-                            >
-                                <HiBell className="w-5 h-5 text-gray-600" />
-                                {/* Notification badge */}
-                                {unreadNotifications > 0 && (
-                                    <span className="absolute -top-1 -right-1 bg-red-500 text-white text-xs rounded-full h-5 w-5 flex items-center justify-center font-bold">
-                                        {unreadNotifications > 99 ? '99+' : unreadNotifications}
-                                    </span>
-                                )}
-                            </button>
-
-                            {/* Live Notifications Dropdown */}
-                            <LiveNotifications
-                                isOpen={isNotificationsOpen}
-                                onClose={() => setIsNotificationsOpen(false)}
-                            />
-                        </div>
-
-                        {/* User Profile Dropdown */}
-                        <div className="relative" ref={profileRef}>
-                            <button
-                                onClick={() => setIsProfileOpen(!isProfileOpen)}
-                                className="flex items-center space-x-2 p-2 rounded-lg hover:bg-gray-100 transition-colors"
-                            >
-                                <img
-                                    src={userProfile?.profilePhoto || defaultAvatar}
-                                    alt={userProfile?.displayName || 'User'}
-                                    className="w-8 h-8 rounded-full object-cover border-2 border-[#069B93]"
-                                />
-                                <span className="hidden md:block text-sm font-medium text-gray-700">
-                                    {userProfile?.displayName || 'User'}
-                                </span>
-                            </button>
-
-                            {isProfileOpen && (
-                                <div className="absolute right-0 mt-2 w-48 bg-white rounded-lg shadow-lg border border-gray-200 py-2 z-50">
-                                    <div className="px-4 py-2 border-b border-gray-100">
-                                        <p className="font-semibold text-gray-900">
-                                            {userProfile?.displayName || 'User'}
-                                        </p>
-                                        <p className="text-sm text-gray-500">
-                                            {userProfile?.email || currentUser?.email}
-                                        </p>
-                                    </div>
-
-                                    <Link
-                                        to="/profile"
-                                        className="flex items-center px-4 py-2 text-sm text-gray-700 hover:bg-gray-50 transition-colors"
-                                        onClick={() => setIsProfileOpen(false)}
-                                    >
-                                        <HiUser className="w-4 h-4 mr-3" />
-                                        My Profile
-                                    </Link>
-
-                                    <Link
-                                        to="/dashboard"
-                                        className="flex items-center px-4 py-2 text-sm text-gray-700 hover:bg-gray-50 transition-colors"
-                                        onClick={() => setIsProfileOpen(false)}
-                                    >
-                                        <HiHome className="w-4 h-4 mr-3" />
-                                        Dashboard
-                                    </Link>
-
-                                    {connectionRequests.length > 0 && (
-                                        <Link
-                                            to="/connections/pending"
-                                            className="flex items-center px-4 py-2 text-sm text-gray-700 hover:bg-gray-50 transition-colors"
-                                            onClick={() => setIsProfileOpen(false)}
-                                        >
-                                            <HiBell className="w-4 h-4 mr-3" />
-                                            Connection Requests ({connectionRequests.length})
-                                        </Link>
-                                    )}
-
-                                    <div className="border-t border-gray-100 my-1"></div>
-
-                                    <button
-                                        onClick={handleLogout}
-                                        className="flex items-center w-full px-4 py-2 text-sm text-red-600 hover:bg-red-50 transition-colors"
-                                    >
-                                        <HiLogout className="w-4 h-4 mr-3" />
-                                        Logout
-                                    </button>
-                                </div>
-                            )}
-                        </div>
-                    </div>
->>>>>>> 16b23a43
+          {/* Right side - User actions */}
+          <div className="flex items-center space-x-3">
+            {/* Notifications */}
+            <div className="relative" ref={notificationsRef}>
+              <button
+                onClick={() => setIsNotificationsOpen(!isNotificationsOpen)}
+                className="p-2 rounded-lg hover:bg-gray-100 transition-colors relative"
+              >
+                <HiBell className="w-5 h-5 text-gray-600" />
+                {/* Notification badge */}
+                {unreadNotifications > 0 && (
+                  <span className="absolute -top-1 -right-1 bg-red-500 text-white text-xs rounded-full h-5 w-5 flex items-center justify-center font-bold">
+                    {unreadNotifications > 99 ? "99+" : unreadNotifications}
+                  </span>
+                )}
+              </button>
+
+              {/* Live Notifications Dropdown */}
+              <LiveNotifications
+                isOpen={isNotificationsOpen}
+                onClose={() => setIsNotificationsOpen(false)}
+              />
+            </div>
+
+            {/* User Profile Dropdown */}
+            <div className="relative" ref={profileRef}>
+              <button
+                onClick={() => setIsProfileOpen(!isProfileOpen)}
+                className="flex items-center space-x-2 p-2 rounded-lg hover:bg-gray-100 transition-colors"
+              >
+                <img
+                  src={userProfile?.profilePhoto || defaultAvatar}
+                  alt={userProfile?.displayName || "User"}
+                  className="w-8 h-8 rounded-full object-cover border-2 border-[#069B93]"
+                />
+                <span className="hidden md:block text-sm font-medium text-gray-700">
+                  {userProfile?.displayName || "User"}
+                </span>
+              </button>
+
+              {isProfileOpen && (
+                <div className="absolute right-0 mt-2 w-48 bg-white rounded-lg shadow-lg border border-gray-200 py-2 z-50">
+                  <div className="px-4 py-2 border-b border-gray-100">
+                    <p className="font-semibold text-gray-900">
+                      {userProfile?.displayName || "User"}
+                    </p>
+                    <p className="text-sm text-gray-500">
+                      {(userProfile?.email &&
+                        getShortText(userProfile?.email, 18)) ||
+                        (currentUser?.email &&
+                          getShortText(currentUser?.email, 18))}
+                    </p>
+                  </div>
+
+                  <Link
+                    to="/profile"
+                    className="flex items-center px-4 py-2 text-sm text-gray-700 hover:bg-gray-50 transition-colors"
+                    onClick={() => setIsProfileOpen(false)}
+                  >
+                    <HiUser className="w-4 h-4 mr-3" />
+                    My Profile
+                  </Link>
+
+                  <Link
+                    to="/dashboard"
+                    className="flex items-center px-4 py-2 text-sm text-gray-700 hover:bg-gray-50 transition-colors"
+                    onClick={() => setIsProfileOpen(false)}
+                  >
+                    <HiHome className="w-4 h-4 mr-3" />
+                    Dashboard
+                  </Link>
+
+                  {connectionRequests.length > 0 && (
+                    <Link
+                      to="/connections/pending"
+                      className="flex items-center px-4 py-2 text-sm text-gray-700 hover:bg-gray-50 transition-colors"
+                      onClick={() => setIsProfileOpen(false)}
+                    >
+                      <HiBell className="w-4 h-4 mr-3" />
+                      Connection Requests ({connectionRequests.length})
+                    </Link>
+                  )}
+
+                  <div className="border-t border-gray-100 my-1"></div>
+
+                  <button
+                    onClick={handleLogout}
+                    className="flex items-center w-full px-4 py-2 text-sm text-red-600 hover:bg-red-50 transition-colors"
+                  >
+                    <HiLogout className="w-4 h-4 mr-3" />
+                    Logout
+                  </button>
                 </div>
               )}
             </div>
